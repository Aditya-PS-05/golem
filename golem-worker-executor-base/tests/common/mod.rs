--- conflicted
+++ resolved
@@ -8,25 +8,19 @@
 use std::{env, panic};
 
 use crate::REDIS;
-<<<<<<< HEAD
+use golem_common::model::{
+    AccountId, InvocationKey, TemplateId, VersionedWorkerId, WorkerId, WorkerMetadata, WorkerStatus,
+};
 use golem_api_grpc::proto::golem::worker::{
     log_event, val, CallingConvention, LogEvent, StdOutLog, Val, ValList, ValRecord,
 };
 use golem_api_grpc::proto::golem::workerexecutor::worker_executor_client::WorkerExecutorClient;
 use golem_api_grpc::proto::golem::workerexecutor::{
-=======
-use golem_common::model::{
-    AccountId, InvocationKey, TemplateId, VersionedWorkerId, WorkerId, WorkerMetadata, WorkerStatus,
-};
-use golem_common::proto::golem::workerexecutor::worker_executor_client::WorkerExecutorClient;
-use golem_common::proto::golem::workerexecutor::{
->>>>>>> c3832ab3
     create_worker_response, get_invocation_key_response, interrupt_worker_response,
     invoke_and_await_worker_response, ConnectWorkerRequest, CreateWorkerRequest,
     GetInvocationKeyRequest, InterruptWorkerRequest, InterruptWorkerResponse,
     InvokeAndAwaitWorkerRequest,
 };
-use golem_common::model::{AccountId, TemplateId, VersionedWorkerId, WorkerId};
 use golem_worker_executor_base::error::GolemError;
 use golem_worker_executor_base::services::golem_config::{
     BlobStoreServiceConfig, BlobStoreServiceInMemoryConfig, CompiledTemplateServiceConfig,
@@ -120,7 +114,7 @@
                     AccountId {
                         value: "test-account".to_string(),
                     }
-                    .into(),
+                        .into(),
                 ),
                 account_limits: None,
             })
@@ -149,7 +143,7 @@
             params,
             CallingConvention::Component,
         )
-        .await
+            .await
     }
 
     pub async fn invoke_and_await_stdio(
@@ -259,7 +253,7 @@
                     AccountId {
                         value: "test-account".to_string(),
                     }
-                    .into(),
+                        .into(),
                 ),
                 account_limits: None,
             })
@@ -290,7 +284,7 @@
                         AccountId {
                             value: "test-account".to_string(),
                         }
-                        .into(),
+                            .into(),
                     ),
                     account_limits: None,
                 })
@@ -556,7 +550,7 @@
             account_id,
             last_known_limits,
         )
-        .await
+            .await
     }
 
     async fn on_worker_deleted<T: HasAll<TestWorkerCtx> + Send + Sync>(
@@ -722,7 +716,7 @@
             worker_config,
             execution_status,
         )
-        .await?;
+            .await?;
         Ok(Self { durable_ctx })
     }
 
