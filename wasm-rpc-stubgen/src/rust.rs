--- conflicted
+++ resolved
@@ -12,11 +12,7 @@
 // See the License for the specific language governing permissions and
 // limitations under the License.
 
-<<<<<<< HEAD
-use crate::stub::{FunctionResultStub, FunctionStub, InterfaceStub, StubDefinition};
-=======
-use crate::stub::{FunctionResultStub, FunctionStub, StubDefinition, StubTypeOwner};
->>>>>>> 81b14b01
+use crate::stub::{FunctionResultStub, FunctionStub, InterfaceStub, StubDefinition, StubTypeOwner};
 use anyhow::anyhow;
 use heck::{ToShoutySnakeCase, ToSnakeCase, ToUpperCamelCase};
 use proc_macro2::{Ident, Span, TokenStream};
@@ -84,7 +80,10 @@
            }
         });
 
-<<<<<<< HEAD
+        resource_type_aliases.push(quote! {
+            type #interface_name = crate::#interface_name;
+        });
+
         for function in &interface.functions {
             if !function.results.is_empty() {
                 let result_wrapper = result_wrapper_ident(function, interface);
@@ -105,18 +104,7 @@
                 })
             }
         }
-=======
-        resource_type_aliases.push(quote! {
-            type #interface_name = crate::#interface_name;
-        });
->>>>>>> 81b14b01
-    }
-
-    let stub_interface_name = format!("stub-{}", def.source_world_name()?);
-    let stub_interface_name = Ident::new(
-        &to_rust_ident(&stub_interface_name).to_snake_case(),
-        Span::call_site(),
-    );
+    }
 
     let mut interface_impls = Vec::new();
     for interface in &def.interfaces {
@@ -172,7 +160,6 @@
                 FunctionMode::Static,
             )?);
 
-<<<<<<< HEAD
             if !function.results.is_empty() {
                 let result_wrapper = result_wrapper_ident(function, interface);
                 let result_wrapper_interface = result_wrapper_interface_ident(function, interface);
@@ -206,8 +193,6 @@
             }
         }
 
-=======
->>>>>>> 81b14b01
         let constructor = if interface.is_resource() {
             let constructor_stub = FunctionStub {
                 name: "new".to_string(),
@@ -387,75 +372,8 @@
         )?);
     }
 
-<<<<<<< HEAD
     let result_type = get_result_type_source(def, function)?;
     let output_values = get_output_values_source(def, function, mode)?;
-=======
-    let result_type = match &function.results {
-        FunctionResultStub::Single(typ) => {
-            let typ = type_to_rust_ident(typ, def)?;
-            quote! {
-                #typ
-            }
-        }
-        FunctionResultStub::Multi(params) => {
-            let mut results = Vec::new();
-            for param in params {
-                let param_name = Ident::new(&to_rust_ident(&param.name), Span::call_site());
-                let param_typ = type_to_rust_ident(&param.typ, def)?;
-                results.push(quote! {
-                    #param_name: #param_typ
-                });
-            }
-            if results.is_empty() {
-                quote! {
-                    ()
-                }
-            } else {
-                quote! {
-                    (#(#results),*)
-                }
-            }
-        }
-        FunctionResultStub::SelfType => quote! { Self },
-    };
-
-    match &function.results {
-        FunctionResultStub::Single(typ) => {
-            output_values.push(extract_from_wit_value(
-                typ,
-                def,
-                quote! { result.tuple_element(0).expect("tuple not found") },
-            )?);
-        }
-        FunctionResultStub::Multi(params) => {
-            for (n, param) in params.iter().enumerate() {
-                output_values.push(extract_from_wit_value(
-                    &param.typ,
-                    def,
-                    quote! { result.tuple_element(#n).expect("tuple not found") },
-                )?);
-            }
-        }
-        FunctionResultStub::SelfType if mode == FunctionMode::Constructor => {
-            output_values.push(quote! {
-                {
-                    let (uri, id) = result.tuple_element(0).expect("tuple not found").handle().expect("handle not found");
-                    Self {
-                        rpc,
-                        id,
-                        uri
-                    }
-                }
-            });
-        }
-        FunctionResultStub::SelfType => {
-            return Err(anyhow!(
-                "SelfType result is only supported for constructors"
-            ));
-        }
-    }
->>>>>>> 81b14b01
 
     let remote_function_name = get_remote_function_name(
         def,
@@ -580,7 +498,7 @@
         FunctionResultStub::Single(typ) => {
             output_values.push(extract_from_wit_value(
                 typ,
-                &def.resolve,
+                def,
                 quote! { result.tuple_element(0).expect("tuple not found") },
             )?);
         }
@@ -588,7 +506,7 @@
             for (n, param) in params.iter().enumerate() {
                 output_values.push(extract_from_wit_value(
                     &param.typ,
-                    &def.resolve,
+                    def,
                     quote! { result.tuple_element(#n).expect("tuple not found") },
                 )?);
             }
@@ -620,7 +538,7 @@
 ) -> anyhow::Result<TokenStream> {
     let result_type = match &function.results {
         FunctionResultStub::Single(typ) => {
-            let typ = type_to_rust_ident(typ, &def.resolve)?;
+            let typ = type_to_rust_ident(typ, def)?;
             quote! {
                 #typ
             }
@@ -629,7 +547,7 @@
             let mut results = Vec::new();
             for param in params {
                 let param_name = Ident::new(&to_rust_ident(&param.name), Span::call_site());
-                let param_typ = type_to_rust_ident(&param.typ, &def.resolve)?;
+                let param_typ = type_to_rust_ident(&param.typ, def)?;
                 results.push(quote! {
                     #param_name: #param_typ
                 });
